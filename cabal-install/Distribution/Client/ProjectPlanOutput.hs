{-# LANGUAGE BangPatterns, RecordWildCards, NamedFieldPuns,
             DeriveGeneric, DeriveDataTypeable, GeneralizedNewtypeDeriving,
             ScopedTypeVariables #-}

module Distribution.Client.ProjectPlanOutput (
    -- * Plan output
    writePlanExternalRepresentation,

    -- * Project status
    -- | Several outputs rely on having a general overview of
    PostBuildProjectStatus(..),
    updatePostBuildProjectStatus,
    createPackageEnvironment,
    writePlanGhcEnvironment,
  ) where

import           Distribution.Client.ProjectPlanning.Types
import           Distribution.Client.ProjectBuilding.Types
import           Distribution.Client.DistDirLayout
import           Distribution.Client.Types (confInstId)
import           Distribution.Client.PackageHash (showHashValue)

import qualified Distribution.Client.InstallPlan as InstallPlan
import qualified Distribution.Client.Utils.Json as J
import qualified Distribution.Simple.InstallDirs as InstallDirs

import qualified Distribution.Solver.Types.ComponentDeps as ComponentDeps

import           Distribution.Package
import           Distribution.System
import           Distribution.InstalledPackageInfo (InstalledPackageInfo)
import qualified Distribution.PackageDescription as PD
import           Distribution.Compiler (CompilerFlavor(GHC))
import           Distribution.Simple.Compiler
                   ( PackageDBStack, PackageDB(..)
                   , compilerVersion, compilerFlavor, showCompilerId )
import           Distribution.Simple.GHC
                   ( getImplInfo, GhcImplInfo(supportsPkgEnvFiles)
                   , GhcEnvironmentFileEntry(..), simpleGhcEnvironmentFile
                   , writeGhcEnvironmentFile )
import           Distribution.Text
import qualified Distribution.Compat.Graph as Graph
import           Distribution.Compat.Graph (Graph, Node)
import qualified Distribution.Compat.Binary as Binary
import           Distribution.Simple.Utils
import           Distribution.Verbosity
import qualified Paths_cabal_install as Our (version)

import           Data.Maybe (maybeToList, fromMaybe)
import           Data.Monoid
import qualified Data.Map as Map
import           Data.Set (Set)
import qualified Data.Set as Set
import qualified Data.ByteString.Lazy as BS
import qualified Data.ByteString.Builder as BB

import           System.FilePath
import           System.IO


-----------------------------------------------------------------------------
-- Writing plan.json files
--

-- | Write out a representation of the elaborated install plan.
--
-- This is for the benefit of debugging and external tools like editors.
--
writePlanExternalRepresentation :: DistDirLayout
                                -> ElaboratedInstallPlan
                                -> ElaboratedSharedConfig
                                -> IO ()
writePlanExternalRepresentation distDirLayout elaboratedInstallPlan
                                elaboratedSharedConfig =
    writeFileAtomic (distProjectCacheFile distDirLayout "plan.json") $
        BB.toLazyByteString
      . J.encodeToBuilder
      $ encodePlanAsJson distDirLayout elaboratedInstallPlan elaboratedSharedConfig

-- | Renders a subset of the elaborated install plan in a semi-stable JSON
-- format.
--
encodePlanAsJson :: DistDirLayout -> ElaboratedInstallPlan -> ElaboratedSharedConfig -> J.Value
encodePlanAsJson distDirLayout elaboratedInstallPlan elaboratedSharedConfig =
    --TODO: [nice to have] include all of the sharedPackageConfig and all of
    --      the parts of the elaboratedInstallPlan
    J.object [ "cabal-version"     J..= jdisplay Our.version
             , "cabal-lib-version" J..= jdisplay cabalVersion
             , "compiler-id"       J..= (J.String . showCompilerId . pkgConfigCompiler)
                                        elaboratedSharedConfig
             , "os"                J..= jdisplay os
             , "arch"              J..= jdisplay arch
             , "install-plan"      J..= installPlanToJ elaboratedInstallPlan
             ]
  where
    Platform arch os = pkgConfigPlatform elaboratedSharedConfig

    installPlanToJ :: ElaboratedInstallPlan -> [J.Value]
    installPlanToJ = map planPackageToJ . InstallPlan.toList

    planPackageToJ :: ElaboratedPlanPackage -> J.Value
    planPackageToJ pkg =
      case pkg of
        InstallPlan.PreExisting ipi -> installedPackageInfoToJ ipi
        InstallPlan.Configured elab -> elaboratedPackageToJ False elab
        InstallPlan.Installed  elab -> elaboratedPackageToJ True  elab
        -- Note that the plan.json currently only uses the elaborated plan,
        -- not the improved plan. So we will not get the Installed state for
        -- that case, but the code supports it in case we want to use this
        -- later in some use case where we want the status of the build.

    installedPackageInfoToJ :: InstalledPackageInfo -> J.Value
    installedPackageInfoToJ ipi =
      -- Pre-existing packages lack configuration information such as their flag
      -- settings or non-lib components. We only get pre-existing packages for
      -- the global/core packages however, so this isn't generally a problem.
      -- So these packages are never local to the project.
      --
      J.object
        [ "type"       J..= J.String "pre-existing"
        , "id"         J..= (jdisplay . installedUnitId) ipi
        , "pkg-name"   J..= (jdisplay . pkgName . packageId) ipi
        , "pkg-version" J..= (jdisplay . pkgVersion . packageId) ipi
        , "depends"    J..= map jdisplay (installedDepends ipi)
        ]

    elaboratedPackageToJ :: Bool -> ElaboratedConfiguredPackage -> J.Value
    elaboratedPackageToJ isInstalled elab =
      J.object $
        [ "type"       J..= J.String (if isInstalled then "installed"
                                                     else "configured")
        , "id"         J..= (jdisplay . installedUnitId) elab
        , "pkg-name"   J..= (jdisplay . pkgName . packageId) elab
        , "pkg-version" J..= (jdisplay . pkgVersion . packageId) elab
        , "flags"      J..= J.object [ PD.unFlagName fn J..= v
                                     | (fn,v) <- elabFlagAssignment elab ]
        , "style"      J..= J.String (style2str (elabLocalToProject elab) (elabBuildStyle elab))
        ] ++
        [ "pkg-src-sha256" J..= J.String (showHashValue hash)
        | Just hash <- [elabPkgSourceHash elab] ] ++
        (case elabBuildStyle elab of
            BuildInplaceOnly ->
                ["dist-dir"   J..= J.String dist_dir]
            BuildAndInstall ->
                -- TODO: install dirs?
                []
            ) ++
        case elabPkgOrComp elab of
          ElabPackage pkg ->
            let components = J.object $
                  [ comp2str c J..= (J.object $
                    [ "depends"     J..= map (jdisplay . confInstId) ldeps
                    , "exe-depends" J..= map (jdisplay . confInstId) edeps ] ++
                    bin_file c)
                  | (c,(ldeps,edeps))
                      <- ComponentDeps.toList $
                         ComponentDeps.zip (pkgLibDependencies pkg)
                                           (pkgExeDependencies pkg) ]
            in ["components" J..= components]
          ElabComponent comp ->
            ["depends"     J..= map (jdisplay . confInstId) (elabLibDependencies elab)
            ,"exe-depends" J..= map jdisplay (elabExeDependencies elab)
            ,"component-name" J..= J.String (comp2str (compSolverName comp))
            ] ++
            bin_file (compSolverName comp)
     where
      dist_dir = distBuildDirectory distDirLayout
                    (elabDistDirParams elaboratedSharedConfig elab)

      bin_file c = case c of
        ComponentDeps.ComponentExe s   -> bin_file' s
        ComponentDeps.ComponentTest s  -> bin_file' s
        ComponentDeps.ComponentBench s -> bin_file' s
        _ -> []
      bin_file' s =
        ["bin-file" J..= J.String bin]
       where
        bin = if elabBuildStyle elab == BuildInplaceOnly
               then dist_dir </> "build" </> display s </> display s
               else InstallDirs.bindir (elabInstallDirs elab) </> display s

    -- TODO: maybe move this helper to "ComponentDeps" module?
    --       Or maybe define a 'Text' instance?
    comp2str :: ComponentDeps.Component -> String
    comp2str c = case c of
        ComponentDeps.ComponentLib     -> "lib"
        ComponentDeps.ComponentSubLib s -> "lib:"   <> display s
        ComponentDeps.ComponentFLib s  -> "flib:"  <> display s
        ComponentDeps.ComponentExe s   -> "exe:"   <> display s
        ComponentDeps.ComponentTest s  -> "test:"  <> display s
        ComponentDeps.ComponentBench s -> "bench:" <> display s
        ComponentDeps.ComponentSetup   -> "setup"

    style2str :: Bool -> BuildStyle -> String
    style2str True  _                = "local"
    style2str False BuildInplaceOnly = "inplace"
    style2str False BuildAndInstall  = "global"

    jdisplay :: Text a => a -> J.Value
    jdisplay = J.String . display


-----------------------------------------------------------------------------
-- Project status
--

-- So, what is the status of a project after a build? That is, how do the
-- inputs (package source files etc) compare to the output artefacts (build
-- libs, exes etc)? Do the outputs reflect the current values of the inputs
-- or are outputs out of date or invalid?
--
-- First of all, what do we mean by out-of-date and what do we mean by
-- invalid? We think of the build system as a morally pure function that
-- computes the output artefacts given input values. We say an output artefact
-- is out of date when its value is not the value that would be computed by a
-- build given the current values of the inputs. An output artefact can be
-- out-of-date but still be perfectly usable; it simply correspond to a
-- previous state of the inputs.
--
-- On the other hand there are cases where output artefacts cannot safely be
-- used. For example libraries and dynamically linked executables cannot be
-- used when the libs they depend on change without them being recompiled
-- themselves. Whether an artefact is still usable depends on what it is, e.g.
-- dynamically linked vs statically linked and on how it gets updated (e.g.
-- only atomically on success or if failure can leave invalid states). We need
-- a definition (or two) that is independent of the kind of artefact and can
-- be computed just in terms of changes in package graphs, but are still
-- useful for determining when particular kinds of artefacts are invalid.
--
-- Note that when we talk about packages in this context we just mean nodes
-- in the elaborated install plan, which can be components or packages.
--
-- There's obviously a close connection between packages being out of date and
-- their output artefacts being unusable: most of the time if a package
-- remains out of date at the end of a build then some of its output artefacts
-- will be unusable. That is true most of the time because a build will have
-- attempted to build one of the out-of-date package's dependencies. If the
-- build of the dependency succeeded then it changed output artefacts (like
-- libs) and if it failed then it may have failed after already changing
-- things (think failure after updating some but not all .hi files).
--
-- There are a few reasons we may end up with still-usable output artefacts
-- for a package even when it remains out of date at the end of a build.
-- Firstly if executing a plan fails then packages can be skipped, and thus we
-- may have packages where all their dependencies were skipped. Secondly we
-- have artefacts like statically linked executables which are not affected by
-- libs they depend on being recompiled. Furthermore, packages can be out of
-- date due to changes in build tools or Setup.hs scripts they depend on, but
-- again libraries or executables in those out-of-date packages remain usable.
--
-- So we have two useful definitions of invalid. Both are useful, for
-- different purposes, so we will compute both. The first corresponds to the
-- invalid libraries and dynamic executables. We say a package is invalid by
-- changed deps if any of the packages it depends on (via library dep edges)
-- were rebuilt (successfully or unsuccessfully). The second definition
-- corresponds to invalid static executables. We say a package is invalid by
-- a failed build simply if the package was built but unsuccessfully.
--
-- So how do we find out what packages are out of date or invalid?
--
-- Obviously we know something for all the packages that were part of the plan
-- that was executed, but that is just a subset since we prune the plan down
-- to the targets and their dependencies.
--
-- Recall the steps we go though:
--
-- + starting with the initial improved plan (this is the full project);
--
-- + prune the plan to the user's build targets;
--
-- + rebuildTargetsDryRun on the pruned plan giving us a BuildStatusMap
--   covering the pruned subset of the original plan;
--
-- + execute the plan giving us BuildOutcomes which tell us success/failure
--   for each package.
--
-- So given that the BuildStatusMap and BuildOutcomes do not cover everything
-- in the original plan, what can they tell us about the original plan?
--
-- The BuildStatusMap tells us directly that some packages are up to date and
-- others out of date (but only for the pruned subset). But we know that
-- everything that is a reverse dependency of an out-of-date package is itself
-- out-of-date (whether or not it is in the pruned subset). Of course after
-- a build the BuildOutcomes may tell us that some of those out-of-date
-- packages are now up to date (ie a successful build outcome).
--
-- The difference is packages that are reverse dependencies of out-of-date
-- packages but are not brought up-to-date by the build (i.e. did not have
-- successful outcomes, either because they failed or were not in the pruned
-- subset to be built). We also know which packages were rebuilt, so we can
-- use this to find the now-invalid packages.
--
-- Note that there are still packages for which we cannot discover full status
-- information. There may be packages outside of the pruned plan that do not
-- depend on packages within the pruned plan that were discovered to be
-- out-of-date. For these packages we do not know if their build artefacts
-- are out-of-date or not. We do know however that they are not invalid, as
-- that's not possible given our definition of invalid. Intuitively it is
-- because we have not disturbed anything that these packages depend on, e.g.
-- we've not rebuilt any libs they depend on. Recall that our widest
-- definition of invalid was only concerned about dependencies on libraries
-- (to cover problems like shared libs or GHC seeing inconsistent .hi files).
--
-- So our algorithm for out-of-date packages is relatively simple: take the
-- reverse dependency closure in the original improved plan (pre-pruning) of
-- the out-of-date packages (as determined by the BuildStatusMap from the dry
-- run). That gives a set of packages that were definitely out of date after
-- the dry run. Now we remove from this set the packages that the
-- BuildOutcomes tells us are now up-to-date after the build. The remaining
-- set is the out-of-date packages.
--
-- As for packages that are invalid by changed deps, we start with the plan
-- dependency graph but keep only those edges that point to libraries (so
-- ignoring deps on exes and setup scripts). We take the packages for which a
-- build was attempted (successfully or unsuccessfully, but not counting
-- knock-on failures) and take the reverse dependency closure. We delete from
-- this set all the packages that were built successfully. Note that we do not
-- need to intersect with the out-of-date packages since this follows
-- automatically: all rev deps of packages we attempted to build must have
-- been out of date at the start of the build, and if they were not built
-- successfully then they're still out of date -- meeting our definition of
-- invalid.


type PackageIdSet     = Set UnitId
type PackagesUpToDate = PackageIdSet

data PostBuildProjectStatus = PostBuildProjectStatus {

       -- | Packages that are known to be up to date. These were found to be
       -- up to date before the build, or they have a successful build outcome
       -- afterwards.
       --
       -- This does not include any packages outside of the subset of the plan
       -- that was executed because we did not check those and so don't know
       -- for sure that they're still up to date.
       --
       packagesDefinitelyUpToDate :: PackageIdSet,

       -- | Packages that are probably still up to date (and at least not
       -- known to be out of date, and certainly not invalid). This includes
       -- 'packagesDefinitelyUpToDate' plus packages that were up to date
       -- previously and are outside of the subset of the plan that was
       -- executed. It excludes 'packagesOutOfDate'.
       --
       packagesProbablyUpToDate :: PackageIdSet,

       -- | Packages that are known to be out of date. These are packages
       -- that were determined to be out of date before the build, and they
       -- do not have a successful build outcome afterwards.
       --
       -- Note that this can sometimes include packages outside of the subset
       -- of the plan that was executed. For example suppose package A and B
       -- depend on C, and A is the target so only A and C are in the subset
       -- to be built. Now suppose C is found to have changed, then both A
       -- and B are out-of-date before the build and since B is outside the
       -- subset to be built then it will remain out of date.
       --
       -- Note also that this is /not/ the inverse of
       -- 'packagesDefinitelyUpToDate' or 'packagesProbablyUpToDate'.
       -- There are packages where we have no information (ones that were not
       -- in the subset of the plan that was executed).
       --
       packagesOutOfDate :: PackageIdSet,

       -- | Packages that depend on libraries that have changed during the
       -- build (either build success or failure).
       --
       -- This corresponds to the fact that libraries and dynamic executables
       -- are invalid once any of the libs they depend on change.
       --
       -- This does include packages that themselves failed (i.e. it is a
       -- superset of 'packagesInvalidByFailedBuild'). It does not include
       -- changes in dependencies on executables (i.e. build tools).
       --
       packagesInvalidByChangedLibDeps :: PackageIdSet,

       -- | Packages that themselves failed during the build (i.e. them
       -- directly not a dep).
       --
       -- This corresponds to the fact that static executables are invalid
       -- in unlucky circumstances such as linking failing half way though,
       -- or data file generation failing.
       --
       -- This is a subset of 'packagesInvalidByChangedLibDeps'.
       --
       packagesInvalidByFailedBuild :: PackageIdSet,

       -- | A subset of the plan graph, including only dependency-on-library
       -- edges. That is, dependencies /on/ libraries, not dependencies /of/
       -- libraries. This tells us all the libraries that packages link to.
       --
       -- This is here as a convenience, as strictly speaking it's not status
       -- as it's just a function of the original 'ElaboratedInstallPlan'.
       --
       packagesLibDepGraph :: Graph (Node UnitId ElaboratedPlanPackage),

       -- | As a convenience for 'Set.intersection' with any of the other
       -- 'PackageIdSet's to select only packages that are part of the
       -- project locally (i.e. with a local source dir).
       --
       packagesBuildLocal     :: PackageIdSet,

       -- | As a convenience for 'Set.intersection' with any of the other
       -- 'PackageIdSet's to select only packages that are being built
       -- in-place within the project (i.e. not destined for the store).
       --
       packagesBuildInplace   :: PackageIdSet,

       -- | As a convenience for 'Set.intersection' or 'Set.difference' with
       -- any of the other 'PackageIdSet's to select only packages that were
       -- pre-installed or already in the store prior to the build.
       --
       packagesAlreadyInStore :: PackageIdSet
     }

-- | Work out which packages are out of date or invalid after a build.
--
postBuildProjectStatus :: ElaboratedInstallPlan
                       -> PackagesUpToDate
                       -> BuildStatusMap
                       -> BuildOutcomes
                       -> PostBuildProjectStatus
postBuildProjectStatus plan previousPackagesUpToDate
                       pkgBuildStatus buildOutcomes =
    PostBuildProjectStatus {
      packagesDefinitelyUpToDate,
      packagesProbablyUpToDate,
      packagesOutOfDate,
      packagesInvalidByChangedLibDeps,
      packagesInvalidByFailedBuild,
      -- convenience stuff
      packagesLibDepGraph,
      packagesBuildLocal,
      packagesBuildInplace,
      packagesAlreadyInStore
    }
  where
    packagesDefinitelyUpToDate =
       packagesUpToDatePreBuild
        `Set.union`
       packagesSuccessfulPostBuild

    packagesProbablyUpToDate =
      packagesDefinitelyUpToDate
        `Set.union`
      (previousPackagesUpToDate' `Set.difference` packagesOutOfDatePreBuild)

    packagesOutOfDate =
      packagesOutOfDatePreBuild `Set.difference` packagesSuccessfulPostBuild

    packagesInvalidByChangedLibDeps =
      packagesDepOnChangedLib `Set.difference` packagesSuccessfulPostBuild

    packagesInvalidByFailedBuild =
      packagesFailurePostBuild

    -- Note: if any of the intermediate values below turn out to be useful in
    -- their own right then we can simply promote them to the result record

    -- The previous set of up-to-date packages will contain bogus package ids
    -- when the solver plan or config contributing to the hash changes.
    -- So keep only the ones where the package id (i.e. hash) is the same.
    previousPackagesUpToDate' =
      Set.intersection
        previousPackagesUpToDate
        (InstallPlan.keysSet plan)

    packagesUpToDatePreBuild =
      Set.filter
        (\ipkgid -> not (lookupBuildStatusRequiresBuild True ipkgid))
        -- For packages not in the plan subset we did the dry-run on we don't
        -- know anything about their status, so not known to be /up to date/.
        (InstallPlan.keysSet plan)

    packagesOutOfDatePreBuild =
      Set.fromList . map installedUnitId $
      InstallPlan.reverseDependencyClosure plan
        [ ipkgid
        | pkg <- InstallPlan.toList plan
        , let ipkgid = installedUnitId pkg
        , lookupBuildStatusRequiresBuild False ipkgid
        -- For packages not in the plan subset we did the dry-run on we don't
        -- know anything about their status, so not known to be /out of date/.
        ]

    packagesSuccessfulPostBuild =
      Set.fromList
        [ ikgid | (ikgid, Right _) <- Map.toList buildOutcomes ]

    -- direct failures, not failures due to deps
    packagesFailurePostBuild =
      Set.fromList
        [ ikgid
        | (ikgid, Left failure) <- Map.toList buildOutcomes
        , case buildFailureReason failure of
            DependentFailed _ -> False
            _                 -> True
        ]

    -- Packages that have a library dependency on a package for which a build
    -- was attempted
    packagesDepOnChangedLib =
      Set.fromList . map Graph.nodeKey $
      fromMaybe (error "packagesBuildStatusAfterBuild: broken dep closure") $
      Graph.revClosure packagesLibDepGraph
        ( Map.keys
        . Map.filter (uncurry buildAttempted)
        $ Map.intersectionWith (,) pkgBuildStatus buildOutcomes 
        )

    -- The plan graph but only counting dependency-on-library edges
    packagesLibDepGraph :: Graph (Node UnitId ElaboratedPlanPackage)
    packagesLibDepGraph =
      Graph.fromDistinctList
        [ Graph.N pkg (installedUnitId pkg) libdeps
        | pkg <- InstallPlan.toList plan
        , let libdeps = case pkg of
                InstallPlan.PreExisting ipkg  -> installedDepends ipkg
                InstallPlan.Configured srcpkg -> elabLibDeps srcpkg
                InstallPlan.Installed  srcpkg -> elabLibDeps srcpkg
        ]
    elabLibDeps = map (newSimpleUnitId . confInstId) . elabLibDependencies

    -- Was a build was attempted for this package?
    -- If it doesn't have both a build status and outcome then the answer is no.
    buildAttempted :: BuildStatus -> BuildOutcome -> Bool
    -- And not if it didn't need rebuilding in the first place.
    buildAttempted buildStatus _buildOutcome
      | not (buildStatusRequiresBuild buildStatus)
      = False

    -- And not if it was skipped due to a dep failing first.
    buildAttempted _ (Left BuildFailure {buildFailureReason})
      | DependentFailed _ <- buildFailureReason
      = False

    -- Otherwise, succeeded or failed, yes the build was tried.
    buildAttempted _ (Left BuildFailure {}) = True
    buildAttempted _ (Right _)              = True

    lookupBuildStatusRequiresBuild def ipkgid =
      case Map.lookup ipkgid pkgBuildStatus of
        Nothing          -> def -- Not in the plan subset we did the dry-run on
        Just buildStatus -> buildStatusRequiresBuild buildStatus

    packagesBuildLocal =
      selectPlanPackageIdSet $ \pkg ->
        case pkg of
          InstallPlan.PreExisting _     -> False
          InstallPlan.Installed   _     -> False
          InstallPlan.Configured srcpkg -> elabLocalToProject srcpkg

    packagesBuildInplace =
      selectPlanPackageIdSet $ \pkg ->
        case pkg of
          InstallPlan.PreExisting _     -> False
          InstallPlan.Installed   _     -> False
          InstallPlan.Configured srcpkg -> elabBuildStyle srcpkg
                                        == BuildInplaceOnly

    packagesAlreadyInStore =
      selectPlanPackageIdSet $ \pkg ->
        case pkg of
          InstallPlan.PreExisting _ -> True
          InstallPlan.Installed   _ -> True
          InstallPlan.Configured  _ -> False

    selectPlanPackageIdSet p = Map.keysSet
                             . Map.filter p
                             $ InstallPlan.toMap plan



updatePostBuildProjectStatus :: Verbosity
                             -> DistDirLayout
                             -> ElaboratedInstallPlan
                             -> BuildStatusMap
                             -> BuildOutcomes
                             -> IO PostBuildProjectStatus
updatePostBuildProjectStatus verbosity distDirLayout
                             elaboratedInstallPlan
                             pkgsBuildStatus buildOutcomes = do

    -- Read the previous up-to-date set, update it and write it back
    previousUpToDate   <- readPackagesUpToDateCacheFile distDirLayout
    let currentBuildStatus@PostBuildProjectStatus{..}
                        = postBuildProjectStatus
                            elaboratedInstallPlan
                            previousUpToDate
                            pkgsBuildStatus
                            buildOutcomes
    let currentUpToDate = packagesProbablyUpToDate
    writePackagesUpToDateCacheFile distDirLayout currentUpToDate

    -- Report various possibly interesting things
    -- We additionally intersect with the packagesBuildInplace so that
    -- we don't show huge numbers of boring packages from the store.
    debugNoWrap verbosity $
        "packages definitely up to date: "
     ++ displayPackageIdSet (packagesDefinitelyUpToDate
          `Set.intersection` packagesBuildInplace)

    debugNoWrap verbosity $
        "packages previously probably up to date: "
     ++ displayPackageIdSet (previousUpToDate
          `Set.intersection` packagesBuildInplace)

    debugNoWrap verbosity $
        "packages now probably up to date: "
     ++ displayPackageIdSet (packagesProbablyUpToDate
          `Set.intersection` packagesBuildInplace)

    debugNoWrap verbosity $
        "packages newly up to date: "
     ++ displayPackageIdSet (packagesDefinitelyUpToDate
            `Set.difference` previousUpToDate
          `Set.intersection` packagesBuildInplace)

    debugNoWrap verbosity $
        "packages out to date: "
     ++ displayPackageIdSet (packagesOutOfDate
          `Set.intersection` packagesBuildInplace)

    debugNoWrap verbosity $
        "packages invalid due to dep change: "
     ++ displayPackageIdSet packagesInvalidByChangedLibDeps

    debugNoWrap verbosity $
        "packages invalid due to build failure: "
     ++ displayPackageIdSet packagesInvalidByFailedBuild

    return currentBuildStatus
  where
    displayPackageIdSet = intercalate ", " . map display . Set.toList

-- | Helper for reading the cache file.
--
-- This determines the type and format of the binary cache file.
--
readPackagesUpToDateCacheFile :: DistDirLayout -> IO PackagesUpToDate
readPackagesUpToDateCacheFile DistDirLayout{distProjectCacheFile} =
    handleDoesNotExist Set.empty $
    handleDecodeFailure $
      withBinaryFile (distProjectCacheFile "up-to-date") ReadMode $ \hnd ->
        Binary.decodeOrFailIO =<< BS.hGetContents hnd
  where
    handleDecodeFailure = fmap (either (const Set.empty) id)

-- | Helper for writing the package up-to-date cache file.
--
-- This determines the type and format of the binary cache file.
--
writePackagesUpToDateCacheFile :: DistDirLayout -> PackagesUpToDate -> IO ()
writePackagesUpToDateCacheFile DistDirLayout{distProjectCacheFile} upToDate =
    writeFileAtomic (distProjectCacheFile "up-to-date") $
      Binary.encode upToDate

-- | Prepare a package environment that includes all the library dependencies
-- for a plan.
--
-- When running cabal new-exec, we want to set things up so that the compiler
-- can find all the right packages (and nothing else). This function is
-- intended to do that work. It takes a location where it can write files
-- temporarily, in case the compiler wants to learn this information via the
-- filesystem, and returns any environment variable overrides the compiler
-- needs.
createPackageEnvironment :: Verbosity
                         -> FilePath
                         -> ElaboratedInstallPlan
                         -> ElaboratedSharedConfig
                         -> PostBuildProjectStatus
                         -> IO [(String, Maybe String)]
createPackageEnvironment verbosity
                         tmpDir
                         elaboratedPlan
                         elaboratedShared
                         buildStatus
  | compilerFlavor (pkgConfigCompiler elaboratedShared) == GHC
  = do
    envFileM <- writePlanGhcEnvironment
      tmpDir
      elaboratedPlan
      elaboratedShared
      buildStatus
    case envFileM of
      Just envFile -> return [("GHC_ENVIRONMENT", Just envFile)]
      Nothing -> do
        warn verbosity "the configured version of GHC does not support reading package lists from the environment; commands that need the current project's package database are likely to fail"
        return []
  | otherwise
  = do
    warn verbosity "package environment configuration is not supported for the currently configured compiler; commands that need the current project's package database are likely to fail"
    return []

-- Writing .ghc.environment files
--

writePlanGhcEnvironment :: DistDirLayout
                        -> ElaboratedInstallPlan
                        -> ElaboratedSharedConfig
                        -> PostBuildProjectStatus
<<<<<<< HEAD
                        -> IO ()
writePlanGhcEnvironment DistDirLayout{distProjectRootDirectory}
=======
                        -> IO (Maybe FilePath)
writePlanGhcEnvironment projectRootDir
>>>>>>> 108ab93b
                        elaboratedInstallPlan
                        ElaboratedSharedConfig {
                          pkgConfigCompiler = compiler,
                          pkgConfigPlatform = platform
                        }
                        postBuildStatus
  | compilerFlavor compiler == GHC
  , supportsPkgEnvFiles (getImplInfo compiler)
  --TODO: check ghcjs compat
<<<<<<< HEAD
  = writeGhcEnvironmentFile
      distProjectRootDirectory
      platform (compilerVersion compiler)
      (renderGhcEnviromentFile distProjectRootDirectory
                               elaboratedInstallPlan
                               postBuildStatus)
=======
  = fmap Just $ writeGhcEnvironmentFile
      projectRootDir
      platform (compilerVersion compiler)
      (renderGhcEnvironmentFile projectRootDir
                                elaboratedInstallPlan
                                postBuildStatus)
>>>>>>> 108ab93b
    --TODO: [required eventually] support for writing user-wide package
    -- environments, e.g. like a global project, but we would not put the
    -- env file in the home dir, rather it lives under ~/.ghc/

writePlanGhcEnvironment _ _ _ _ = return Nothing

renderGhcEnvironmentFile :: FilePath
                         -> ElaboratedInstallPlan
                         -> PostBuildProjectStatus
                         -> [GhcEnvironmentFileEntry]
renderGhcEnvironmentFile projectRootDir elaboratedInstallPlan
                         postBuildStatus =
    headerComment
  : simpleGhcEnvironmentFile packageDBs unitIds
  where
    headerComment =
        GhcEnvFileComment
      $ "This is a GHC environment file written by cabal. This means you can\n"
     ++ "run ghc or ghci and get the environment of the project as a whole.\n"
     ++ "But you still need to use cabal repl $target to get the environment\n"
     ++ "of specific components (libs, exes, tests etc) because each one can\n"
     ++ "have its own source dirs, cpp flags etc.\n\n"
    unitIds    = selectGhcEnvironmentFileLibraries postBuildStatus
    packageDBs = relativePackageDBPaths projectRootDir $
                 selectGhcEnvironmentFilePackageDbs elaboratedInstallPlan


-- We're producing an environment for users to use in ghci, so of course
-- that means libraries only (can't put exes into the ghc package env!).
-- The library environment should be /consistent/ with the environment
-- that each of the packages in the project use (ie same lib versions).
-- So that means all the normal library dependencies of all the things
-- in the project (including deps of exes that are local to the project).
-- We do not however want to include the dependencies of Setup.hs scripts,
-- since these are generally uninteresting but also they need not in
-- general be consistent with the library versions that packages local to
-- the project use (recall that Setup.hs script's deps can be picked
-- independently of other packages in the project).
--
-- So, our strategy is as follows:
--
-- produce a dependency graph of all the packages in the install plan,
-- but only consider normal library deps as edges in the graph. Thus we
-- exclude the dependencies on Setup.hs scripts (in the case of
-- per-component granularity) or of Setup.hs scripts (in the case of
-- per-package granularity). Then take a dependency closure, using as
-- roots all the packages/components local to the project. This will
-- exclude Setup scripts and their dependencies.
--
-- Note: this algorithm will have to be adapted if/when the install plan
-- is extended to cover multiple compilers at once, and may also have to
-- change if we start to treat unshared deps of test suites in a similar
-- way to how we treat Setup.hs script deps (ie being able to pick them
-- independently).
--
-- Since we had to use all the local packages, including exes, (as roots
-- to find the libs) then those exes still end up in our list so we have
-- to filter them out at the end.
--
selectGhcEnvironmentFileLibraries :: PostBuildProjectStatus -> [UnitId]
selectGhcEnvironmentFileLibraries PostBuildProjectStatus{..} =
    case Graph.closure packagesLibDepGraph (Set.toList packagesBuildLocal) of
      Nothing    -> error "renderGhcEnvironmentFile: broken dep closure"
      Just nodes -> [ pkgid | Graph.N pkg pkgid _ <- nodes
                            , hasUpToDateLib pkg ]
  where
    hasUpToDateLib planpkg = case planpkg of
      -- A pre-existing global lib
      InstallPlan.PreExisting  _ -> True

      -- A package in the store. Check it's a lib.
      InstallPlan.Installed  pkg -> elabRequiresRegistration pkg

      -- A package we were installing this time, either destined for the store
      -- or just locally. Check it's a lib and that it is probably up to date.
      InstallPlan.Configured pkg ->
          elabRequiresRegistration pkg
       && installedUnitId pkg `Set.member` packagesProbablyUpToDate


selectGhcEnvironmentFilePackageDbs :: ElaboratedInstallPlan -> PackageDBStack
selectGhcEnvironmentFilePackageDbs elaboratedInstallPlan =
    -- If we have any inplace packages then their package db stack is the
    -- one we should use since it'll include the store + the local db but
    -- it's certainly possible to have no local inplace packages
    -- e.g. just "extra" packages coming from the store.
    case (inplacePackages, sourcePackages) of
      ([], pkgs) -> checkSamePackageDBs pkgs
      (pkgs, _)  -> checkSamePackageDBs pkgs
  where
    checkSamePackageDBs pkgs =
      case ordNub (map elabBuildPackageDBStack pkgs) of
        [packageDbs] -> packageDbs
        []           -> []
        _            -> error $ "renderGhcEnvironmentFile: packages with "
                             ++ "different package db stacks"
        -- This should not happen at the moment but will happen as soon
        -- as we support projects where we build packages with different
        -- compilers, at which point we have to consider how to adapt
        -- this feature, e.g. write out multiple env files, one for each
        -- compiler / project profile.

    inplacePackages =
      [ srcpkg
      | srcpkg <- sourcePackages
      , elabBuildStyle srcpkg == BuildInplaceOnly ]
    sourcePackages =
      [ srcpkg
      | pkg <- InstallPlan.toList elaboratedInstallPlan
      , srcpkg <- maybeToList $ case pkg of
                    InstallPlan.Configured srcpkg -> Just srcpkg
                    InstallPlan.Installed  srcpkg -> Just srcpkg
                    InstallPlan.PreExisting _     -> Nothing
      ]

relativePackageDBPaths :: FilePath -> PackageDBStack -> PackageDBStack
relativePackageDBPaths relroot = map (relativePackageDBPath relroot)

relativePackageDBPath :: FilePath -> PackageDB -> PackageDB
relativePackageDBPath relroot pkgdb =
    case pkgdb of
      GlobalPackageDB        -> GlobalPackageDB
      UserPackageDB          -> UserPackageDB
      SpecificPackageDB path -> SpecificPackageDB relpath
        where relpath = makeRelative relroot path
<|MERGE_RESOLUTION|>--- conflicted
+++ resolved
@@ -700,13 +700,8 @@
                         -> ElaboratedInstallPlan
                         -> ElaboratedSharedConfig
                         -> PostBuildProjectStatus
-<<<<<<< HEAD
-                        -> IO ()
+                        -> IO (Maybe FilePath)
 writePlanGhcEnvironment DistDirLayout{distProjectRootDirectory}
-=======
-                        -> IO (Maybe FilePath)
-writePlanGhcEnvironment projectRootDir
->>>>>>> 108ab93b
                         elaboratedInstallPlan
                         ElaboratedSharedConfig {
                           pkgConfigCompiler = compiler,
@@ -716,21 +711,12 @@
   | compilerFlavor compiler == GHC
   , supportsPkgEnvFiles (getImplInfo compiler)
   --TODO: check ghcjs compat
-<<<<<<< HEAD
-  = writeGhcEnvironmentFile
+  = fmap Just $ writeGhcEnvironmentFile
       distProjectRootDirectory
       platform (compilerVersion compiler)
-      (renderGhcEnviromentFile distProjectRootDirectory
-                               elaboratedInstallPlan
-                               postBuildStatus)
-=======
-  = fmap Just $ writeGhcEnvironmentFile
-      projectRootDir
-      platform (compilerVersion compiler)
-      (renderGhcEnvironmentFile projectRootDir
+      (renderGhcEnvironmentFile distProjectRootDirectory
                                 elaboratedInstallPlan
                                 postBuildStatus)
->>>>>>> 108ab93b
     --TODO: [required eventually] support for writing user-wide package
     -- environments, e.g. like a global project, but we would not put the
     -- env file in the home dir, rather it lives under ~/.ghc/
