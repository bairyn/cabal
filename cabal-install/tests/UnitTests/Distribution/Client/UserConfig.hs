--- conflicted
+++ resolved
@@ -15,10 +15,6 @@
 import Test.Tasty
 import Test.Tasty.HUnit
 
-<<<<<<< HEAD
-import Distribution.Compat.Environment (lookupEnv, setEnv)
-=======
->>>>>>> 978b7745
 import Distribution.Client.Config
 import Distribution.Utils.NubList (fromNubList)
 import Distribution.Client.Setup (GlobalFlags (..), InstallFlags (..))
@@ -36,11 +32,7 @@
 nullDiffOnCreateTest :: Assertion
 nullDiffOnCreateTest = bracketTest $ \configFile -> do
     -- Create a new default config file in our test directory.
-<<<<<<< HEAD
-    _ <- loadConfig silent mempty
-=======
-    _ <- loadConfig silent (Flag configFile) mempty
->>>>>>> 978b7745
+    _ <- loadConfig silent (Flag configFile)
     -- Now we read it in and compare it against the default.
     diff <- userConfigDiff $ globalFlags configFile
     assertBool (unlines $ "Following diff should be empty:" : diff) $ null diff
@@ -49,16 +41,9 @@
 canDetectDifference :: Assertion
 canDetectDifference = bracketTest $ \configFile -> do
     -- Create a new default config file in our test directory.
-<<<<<<< HEAD
-    _ <- loadConfig silent mempty
-    cabalFile <- defaultConfigFile
-    appendFile cabalFile "verbose: 0\n"
-    diff <- userConfigDiff mempty
-=======
-    _ <- loadConfig silent (Flag configFile) mempty
+    _ <- loadConfig silent (Flag configFile)
     appendFile configFile "verbose: 0\n"
     diff <- userConfigDiff $ globalFlags configFile
->>>>>>> 978b7745
     assertBool (unlines $ "Should detect a difference:" : diff) $
         diff == [ "- verbose: 1", "+ verbose: 0" ]
 
@@ -70,11 +55,7 @@
     -- Update the config file.
     userConfigUpdate silent $ globalFlags configFile
     -- Load it again.
-<<<<<<< HEAD
-    updated <- loadConfig silent mempty
-=======
-    updated <- loadConfig silent (Flag configFile) mempty
->>>>>>> 978b7745
+    updated <- loadConfig silent (Flag configFile)
     assertBool ("Field 'tests' should be True") $
         fromFlag (configTests $ savedConfigureFlags updated)
 
@@ -82,20 +63,11 @@
 doubleUpdateConfig :: Assertion
 doubleUpdateConfig = bracketTest $ \configFile -> do
     -- Create a new default config file in our test directory.
-<<<<<<< HEAD
-    _ <- loadConfig silent mempty
-    -- Update it.
-    userConfigUpdate silent mempty
-    userConfigUpdate silent mempty
-    -- Load it again.
-    updated <- loadConfig silent mempty
-=======
-    _ <- loadConfig silent (Flag configFile) mempty
+    _ <- loadConfig silent (Flag configFile)
     -- Update it twice.
     replicateM_ 2 . userConfigUpdate silent $ globalFlags configFile
     -- Load it again.
-    updated <- loadConfig silent (Flag configFile) mempty
->>>>>>> 978b7745
+    updated <- loadConfig silent (Flag configFile)
 
     assertBool ("Field 'remote-repo' doesn't contain duplicates") $
         listUnique (map show . fromNubList . globalRemoteRepos $ savedGlobalFlags updated)
