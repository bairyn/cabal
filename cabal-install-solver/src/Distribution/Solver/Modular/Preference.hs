{-# LANGUAGE ScopedTypeVariables #-}
-- | Reordering or pruning the tree in order to prefer or make certain choices.
module Distribution.Solver.Modular.Preference
    ( avoidReinstalls
    , deferSetupExeChoices
    , deferWeakFlagChoices
    , enforceManualFlags
    , enforcePackageConstraints
    , enforceSingleInstanceRestriction
    , firstGoal
    , preferBaseGoalChoice
    , preferLinked
    , preferPackagePreferences
    , preferReallyEasyGoalChoices
    , requireInstalled
    , onlyConstrained
    , sortGoals
    , pruneAfterFirstSuccess
    ) where

import Prelude ()
import Distribution.Solver.Compat.Prelude

import qualified Data.List as L
import qualified Data.Map as M
import Control.Monad.Trans.Reader (Reader, runReader, ask, local)

import Distribution.PackageDescription (lookupFlagAssignment, unFlagAssignment) -- from Cabal

import Distribution.Solver.Types.Flag
import Distribution.Solver.Types.InstalledPreference
import Distribution.Solver.Types.LabeledPackageConstraint
import Distribution.Solver.Types.OptionalStanza
import Distribution.Solver.Types.PackageConstraint
import Distribution.Solver.Types.PackagePath
import Distribution.Solver.Types.PackagePreferences
import Distribution.Solver.Types.Variable

import Distribution.Solver.Modular.Dependency
import Distribution.Solver.Modular.Flag
import Distribution.Solver.Modular.Package
import qualified Distribution.Solver.Modular.PSQ as P
import Distribution.Solver.Modular.Tree
import Distribution.Solver.Modular.Version
import qualified Distribution.Solver.Modular.ConflictSet as CS
import qualified Distribution.Solver.Modular.WeightedPSQ as W

-- | Update the weights of children under 'PChoice' nodes. 'addWeights' takes a
-- list of weight-calculating functions in order to avoid sorting the package
-- choices multiple times. Each function takes the package name, sorted list of
-- children's versions, and package option. 'addWeights' prepends the new
-- weights to the existing weights, which gives precedence to preferences that
-- are applied later.
addWeights :: [PN -> [Ver] -> POption -> Weight] -> Tree d c -> Tree d c
addWeights fs = trav go
  where
    go :: TreeF d c (Tree d c) -> TreeF d c (Tree d c)
    go (PChoiceF qpn@(Q _ pn) rdm x cs) =
      let sortedVersions = L.sortBy (flip compare) $ L.map version (W.keys cs)
          weights k = [f pn sortedVersions k | f <- fs]

          elemsToWhnf :: [a] -> ()
          elemsToWhnf = foldr seq ()
      in  PChoiceF qpn rdm x
          -- Evaluate the children's versions before evaluating any of the
          -- subtrees, so that 'sortedVersions' doesn't hold onto all of the
          -- subtrees (referenced by cs) and cause a space leak.
          (elemsToWhnf sortedVersions `seq`
             W.mapWeightsWithKey (\k w -> weights k ++ w) cs)
    go x                            = x

addWeight :: (PN -> [Ver] -> POption -> Weight) -> Tree d c -> Tree d c
addWeight f = addWeights [f]

version :: POption -> Ver
version (POption (I v _) _) = v

-- | Prefer to link packages whenever possible.
preferLinked :: Tree d c -> Tree d c
preferLinked = addWeight (const (const linked))
  where
    linked (POption _ Nothing)  = 1
    linked (POption _ (Just _)) = 0

-- Works by setting weights on choice nodes. Also applies stanza preferences.
preferPackagePreferences :: (PN -> PackagePreferences) -> Tree d c -> Tree d c
preferPackagePreferences pcs =
    preferPackageStanzaPreferences pcs .
    addWeights [
          \pn _  opt -> preferred pn opt

        -- Note that we always rank installed before uninstalled, and later
        -- versions before earlier, but we can change the priority of the
        -- two orderings.
        , \pn vs opt -> case preference pn of
                          PreferInstalled -> installed opt
                          PreferLatest    -> latest vs opt
        , \pn vs opt -> case preference pn of
                          PreferInstalled -> latest vs opt
                          PreferLatest    -> installed opt
        ]
  where
    -- Prefer packages with higher version numbers over packages with
    -- lower version numbers.
    latest :: [Ver] -> POption -> Weight
    latest sortedVersions opt =
      let l = length sortedVersions
          index = fromMaybe l $ L.findIndex (<= version opt) sortedVersions
      in  fromIntegral index / fromIntegral l

    preference :: PN -> InstalledPreference
    preference pn =
      let PackagePreferences _ ipref _ = pcs pn
      in  ipref

    -- | Prefer versions satisfying more preferred version ranges.
    preferred :: PN -> POption -> Weight
    preferred pn opt =
      let PackagePreferences vrs _ _ = pcs pn
      in fromIntegral . negate . L.length $
         L.filter (flip checkVR (version opt)) vrs

    -- Prefer installed packages over non-installed packages.
    installed :: POption -> Weight
    installed (POption (I _ (Inst _)) _) = 0
    installed _                          = 1

-- | Traversal that tries to establish package stanza enable\/disable
-- preferences. Works by reordering the branches of stanza choices.
-- Note that this works on packages lower in the path as well as at the top level.
-- This is because stanza preferences apply to local packages only
-- and for local packages, a single version is fixed, which means
-- (for now) that all stanza preferences must be uniform at all levels.
-- Further, even when we can have multiple versions of the same package,
-- the build plan will be more efficient if we can attempt to keep
-- stanza preferences aligned at all levels.
preferPackageStanzaPreferences :: (PN -> PackagePreferences) -> Tree d c -> Tree d c
preferPackageStanzaPreferences pcs = trav go
  where
    go (SChoiceF qsn@(SN (Q _pp pn) s) rdm gr _tr ts)
      | enableStanzaPref pn s =
          -- move True case first to try enabling the stanza
          let ts' = W.mapWeightsWithKey (\k w -> weight k : w) ts
              weight k = if k then 0 else 1
          -- defer the choice by setting it to weak
          in  SChoiceF qsn rdm gr (WeakOrTrivial True) ts'
    go x = x

    enableStanzaPref :: PN -> OptionalStanza -> Bool
    enableStanzaPref pn s =
      let PackagePreferences _ _ spref = pcs pn
      in  s `elem` spref

-- | Helper function that tries to enforce a single package constraint on a
-- given instance for a P-node. Translates the constraint into a
-- tree-transformer that either leaves the subtree untouched, or replaces it
-- with an appropriate failure node.
processPackageConstraintP :: forall d c. QPN
                          -> ConflictSet
                          -> I
                          -> LabeledPackageConstraint
                          -> Tree d c
                          -> Tree d c
processPackageConstraintP qpn c i (LabeledPackageConstraint (PackageConstraint scope prop) src) r =
    if constraintScopeMatches scope qpn
    then go i prop
    else r
  where
    go :: I -> PackageProperty -> Tree d c
    go (I v _) (PackagePropertyVersion vr)
        | checkVR vr v  = r
        | otherwise     = Fail c (GlobalConstraintVersion vr src)
    go _       PackagePropertyInstalled
        | instI i       = r
        | otherwise     = Fail c (GlobalConstraintInstalled src)
    go _       PackagePropertySource
        | not (instI i) = r
        | otherwise     = Fail c (GlobalConstraintSource src)
    go _       _        = r

-- | Helper function that tries to enforce a single package constraint on a
-- given flag setting for an F-node. Translates the constraint into a
-- tree-transformer that either leaves the subtree untouched, or replaces it
-- with an appropriate failure node.
processPackageConstraintF :: forall d c. QPN
                          -> Flag
                          -> ConflictSet
                          -> Bool
                          -> LabeledPackageConstraint
                          -> Tree d c
                          -> Tree d c
processPackageConstraintF qpn f c b' (LabeledPackageConstraint (PackageConstraint scope prop) src) r =
    if constraintScopeMatches scope qpn
    then go prop
    else r
  where
    go :: PackageProperty -> Tree d c
    go (PackagePropertyFlags fa) =
        case lookupFlagAssignment f fa of
          Nothing            -> r
          Just b | b == b'   -> r
                 | otherwise -> Fail c (GlobalConstraintFlag src)
    go _                             = r

-- | Helper function that tries to enforce a single package constraint on a
-- given flag setting for an F-node. Translates the constraint into a
-- tree-transformer that either leaves the subtree untouched, or replaces it
-- with an appropriate failure node.
processPackageConstraintS :: forall d c. QPN
                          -> OptionalStanza
                          -> ConflictSet
                          -> Bool
                          -> LabeledPackageConstraint
                          -> Tree d c
                          -> Tree d c
processPackageConstraintS qpn s c b' (LabeledPackageConstraint (PackageConstraint scope prop) src) r =
    if constraintScopeMatches scope qpn
    then go prop
    else r
  where
    go :: PackageProperty -> Tree d c
    go (PackagePropertyStanzas ss) =
        if not b' && s `elem` ss then Fail c (GlobalConstraintFlag src)
                                 else r
    go _                               = r

-- | Traversal that tries to establish various kinds of user constraints. Works
-- by selectively disabling choices that have been ruled out by global user
-- constraints.
enforcePackageConstraints :: M.Map PN [LabeledPackageConstraint]
                          -> Tree d c
                          -> Tree d c
enforcePackageConstraints pcs = trav go
  where
    go (PChoiceF qpn@(Q _ pn) rdm gr                    ts) =
      let c = varToConflictSet (P qpn)
          -- compose the transformation functions for each of the relevant constraint
          g = \ (POption i _) -> foldl (\ h pc -> h . processPackageConstraintP qpn c i pc)
                                       id
                                       (M.findWithDefault [] pn pcs)
      in PChoiceF qpn rdm gr        (W.mapWithKey g ts)
    go (FChoiceF qfn@(FN qpn@(Q _ pn) f) rdm gr tr m d ts) =
      let c = varToConflictSet (F qfn)
          -- compose the transformation functions for each of the relevant constraint
          g = \ b -> foldl (\ h pc -> h . processPackageConstraintF qpn f c b pc)
                           id
                           (M.findWithDefault [] pn pcs)
      in FChoiceF qfn rdm gr tr m d (W.mapWithKey g ts)
    go (SChoiceF qsn@(SN qpn@(Q _ pn) f) rdm gr tr   ts) =
      let c = varToConflictSet (S qsn)
          -- compose the transformation functions for each of the relevant constraint
          g = \ b -> foldl (\ h pc -> h . processPackageConstraintS qpn f c b pc)
                           id
                           (M.findWithDefault [] pn pcs)
      in SChoiceF qsn rdm gr tr     (W.mapWithKey g ts)
    go x = x

-- | Transformation that tries to enforce the rule that manual flags can only be
-- set by the user.
--
-- If there are no constraints on a manual flag, this function prunes all but
-- the default value. If there are constraints, then the flag is allowed to have
-- the values specified by the constraints. Note that the type used for flag
-- values doesn't need to be Bool.
--
-- This function makes an exception for the case where there are multiple goals
-- for a single package (with different qualifiers), and flag constraints for
-- manual flag x only apply to some of those goals. In that case, we allow the
-- unconstrained goals to use the default value for x OR any of the values in
-- the constraints on x (even though the constraints don't apply), in order to
-- allow the unconstrained goals to be linked to the constrained goals. See
-- https://github.com/haskell/cabal/issues/4299. Removing the single instance
-- restriction (SIR) would also fix #4299, so we may want to remove this
-- exception and only let the user toggle manual flags if we remove the SIR.
--
-- This function does not enforce any of the constraints, since that is done by
-- 'enforcePackageConstraints'.
enforceManualFlags :: M.Map PN [LabeledPackageConstraint] -> Tree d c -> Tree d c
enforceManualFlags pcs = trav go
  where
    go (FChoiceF qfn@(FN (Q _ pn) fn) rdm gr tr Manual d ts) =
        FChoiceF qfn rdm gr tr Manual d $
          let -- A list of all values specified by constraints on 'fn'.
              -- We ignore the constraint scope in order to handle issue #4299.
              flagConstraintValues :: [Bool]
              flagConstraintValues =
                  [ flagVal
                  | let lpcs = M.findWithDefault [] pn pcs
                  , (LabeledPackageConstraint (PackageConstraint _ (PackagePropertyFlags fa)) _) <- lpcs
                  , (fn', flagVal) <- unFlagAssignment fa
                  , fn' == fn ]

              -- Prune flag values that are not the default and do not match any
              -- of the constraints.
              restrictToggling :: Eq a => a -> [a] -> a -> Tree d c -> Tree d c
              restrictToggling flagDefault constraintVals flagVal r =
                  if flagVal `elem` constraintVals || flagVal == flagDefault
                  then r
                  else Fail (varToConflictSet (F qfn)) ManualFlag

      in W.mapWithKey (restrictToggling d flagConstraintValues) ts
    go x                                                            = x

-- | Require installed packages.
requireInstalled :: (PN -> Bool) -> Tree d c -> Tree d c
requireInstalled p = trav go
  where
    go (PChoiceF v@(Q _ pn) rdm gr cs)
      | p pn      = PChoiceF v rdm gr (W.mapWithKey installed cs)
      | otherwise = PChoiceF v rdm gr                         cs
      where
        installed (POption (I _ (Inst _)) _) x = x
        installed _ _ = Fail (varToConflictSet (P v)) CannotInstall
    go x          = x

-- | Avoid reinstalls.
--
-- This is a tricky strategy. If a package version is installed already and the
-- same version is available from a repo, the repo version will never be chosen.
-- This would result in a reinstall (either destructively, or potentially,
-- shadowing). The old instance won't be visible or even present anymore, but
-- other packages might have depended on it.
--
-- TODO: It would be better to actually check the reverse dependencies of installed
-- packages. If they're not depended on, then reinstalling should be fine. Even if
-- they are, perhaps this should just result in trying to reinstall those other
-- packages as well. However, doing this all neatly in one pass would require to
-- change the builder, or at least to change the goal set after building.
avoidReinstalls :: (PN -> Bool) -> Tree d c -> Tree d c
avoidReinstalls p = trav go
  where
    go (PChoiceF qpn@(Q _ pn) rdm gr cs)
      | p pn      = PChoiceF qpn rdm gr disableReinstalls
      | otherwise = PChoiceF qpn rdm gr cs
      where
        disableReinstalls =
          let installed = [ v | (_, POption (I v (Inst _)) _, _) <- W.toList cs ]
          in  W.mapWithKey (notReinstall installed) cs

        notReinstall vs (POption (I v InRepo) _) _ | v `elem` vs =
          Fail (varToConflictSet (P qpn)) CannotReinstall
        notReinstall _ _ x =
          x
    go x          = x

-- | Require all packages to be mentioned in a constraint or as a goal.
onlyConstrained :: (PN -> Bool) -> Tree d QGoalReason -> Tree d QGoalReason
onlyConstrained p = trav go
  where
    go (PChoiceF v@(Q _ pn) _ gr _) | not (p pn)
      = FailF
        (varToConflictSet (P v) `CS.union` goalReasonToConflictSetWithConflict v gr)
        NotExplicit
    go x
      = x

-- | Sort all goals using the provided function.
sortGoals :: (Variable QPN -> Variable QPN -> Ordering) -> Tree d c -> Tree d c
sortGoals variableOrder = trav go
  where
    go (GoalChoiceF rdm xs) = GoalChoiceF rdm (P.sortByKeys goalOrder xs)
    go x                    = x

    goalOrder :: Goal QPN -> Goal QPN -> Ordering
    goalOrder = variableOrder `on` (varToVariable . goalToVar)

    varToVariable :: Var QPN -> Variable QPN
    varToVariable (P qpn)                    = PackageVar qpn
    varToVariable (F (FN qpn fn))     = FlagVar qpn fn
    varToVariable (S (SN qpn stanza)) = StanzaVar qpn stanza

-- | Reduce the branching degree of the search tree by removing all choices
-- after the first successful choice at each level. The returned tree is the
-- minimal subtree containing the path to the first backjump.
pruneAfterFirstSuccess :: Tree d c -> Tree d c
pruneAfterFirstSuccess = trav go
  where
    go (PChoiceF qpn rdm gr       ts) = PChoiceF qpn rdm gr       (W.takeUntil active ts)
    go (FChoiceF qfn rdm gr w m d ts) = FChoiceF qfn rdm gr w m d (W.takeUntil active ts)
    go (SChoiceF qsn rdm gr w     ts) = SChoiceF qsn rdm gr w     (W.takeUntil active ts)
    go x                              = x

-- | Always choose the first goal in the list next, abandoning all
-- other choices.
--
-- This is unnecessary for the default search strategy, because
-- it descends only into the first goal choice anyway,
-- but may still make sense to just reduce the tree size a bit.
firstGoal :: Tree d c -> Tree d c
firstGoal = trav go
  where
    go (GoalChoiceF rdm xs) = GoalChoiceF rdm (P.firstOnly xs)
    go x                    = x
    -- Note that we keep empty choice nodes, because they mean success.

-- | Transformation that tries to make a decision on base as early as
-- possible by pruning all other goals when base is available. In nearly
-- all cases, there's a single choice for the base package. Also, fixing
-- base early should lead to better error messages.
preferBaseGoalChoice :: Tree d c -> Tree d c
preferBaseGoalChoice = trav go
  where
    go (GoalChoiceF rdm xs) = GoalChoiceF rdm (P.filterIfAnyByKeys isBase xs)
    go x                    = x

    isBase :: Goal QPN -> Bool
    isBase (Goal (P (Q _pp pn)) _) = unPN pn == "base"
    isBase _                       = False

-- | Deal with setup and build-tool-depends dependencies after regular dependencies,
<<<<<<< HEAD
-- so we will link setup/exe dependencies against package dependenc ies when possible
=======
-- so we will link setup/exe dependencies against package dependencies when possible
>>>>>>> aae998e4
deferSetupExeChoices :: Tree d c -> Tree d c
deferSetupExeChoices = trav go
  where
    go (GoalChoiceF rdm xs) = GoalChoiceF rdm (P.preferByKeys noSetupOrExe xs)
    go x                    = x

    noSetupOrExe :: Goal QPN -> Bool
    noSetupOrExe (Goal (P (Q (PackagePath _ns (QualSetup _)) _)) _) = False
    noSetupOrExe (Goal (P (Q (PackagePath _ns (QualExe _ _)) _)) _) = False
    noSetupOrExe _                                                  = True

-- | Transformation that tries to avoid making weak flag choices early.
-- Weak flags are trivial flags (not influencing dependencies) or such
-- flags that are explicitly declared to be weak in the index.
deferWeakFlagChoices :: Tree d c -> Tree d c
deferWeakFlagChoices = trav go
  where
    go (GoalChoiceF rdm xs) = GoalChoiceF rdm (P.prefer noWeakFlag (P.prefer noWeakStanza xs))
    go x                    = x

    noWeakStanza :: Tree d c -> Bool
    noWeakStanza (SChoice _ _ _ (WeakOrTrivial True)   _) = False
    noWeakStanza _                                        = True

    noWeakFlag :: Tree d c -> Bool
    noWeakFlag (FChoice _ _ _ (WeakOrTrivial True) _ _ _) = False
    noWeakFlag _                                          = True

-- | Transformation that prefers goals with lower branching degrees.
--
-- When a goal choice node has at least one goal with zero or one children, this
-- function prunes all other goals. This transformation can help the solver find
-- a solution in fewer steps by allowing it to backtrack sooner when it is
-- exploring a subtree with no solutions. However, each step is more expensive.
preferReallyEasyGoalChoices :: Tree d c -> Tree d c
preferReallyEasyGoalChoices = trav go
  where
    go (GoalChoiceF rdm xs) = GoalChoiceF rdm (P.filterIfAny zeroOrOneChoices xs)
    go x                    = x

-- | Monad used internally in enforceSingleInstanceRestriction
--
-- For each package instance we record the goal for which we picked a concrete
-- instance. The SIR means that for any package instance there can only be one.
type EnforceSIR = Reader (Map (PI PN) QPN)

-- | Enforce ghc's single instance restriction
--
-- From the solver's perspective, this means that for any package instance
-- (that is, package name + package version) there can be at most one qualified
-- goal resolving to that instance (there may be other goals _linking_ to that
-- instance however).
enforceSingleInstanceRestriction :: Tree d c -> Tree d c
enforceSingleInstanceRestriction = (`runReader` M.empty) . cata go
  where
    go :: TreeF d c (EnforceSIR (Tree d c)) -> EnforceSIR (Tree d c)

    -- We just verify package choices.
    go (PChoiceF qpn rdm gr cs) =
      PChoice qpn rdm gr <$> sequenceA (W.mapWithKey (goP qpn) cs)
    go _otherwise =
      innM _otherwise

    -- The check proper
    goP :: QPN -> POption -> EnforceSIR (Tree d c) -> EnforceSIR (Tree d c)
    goP qpn@(Q _ pn) (POption i linkedTo) r = do
      let inst = PI pn i
      env <- ask
      case (linkedTo, M.lookup inst env) of
        (Just _, _) ->
          -- For linked nodes we don't check anything
          r
        (Nothing, Nothing) ->
          -- Not linked, not already used
          local (M.insert inst qpn) r
        (Nothing, Just qpn') -> do
          -- Not linked, already used. This is an error
          return $ Fail (CS.union (varToConflictSet (P qpn)) (varToConflictSet (P qpn'))) MultipleInstances<|MERGE_RESOLUTION|>--- conflicted
+++ resolved
@@ -408,11 +408,7 @@
     isBase _                       = False
 
 -- | Deal with setup and build-tool-depends dependencies after regular dependencies,
-<<<<<<< HEAD
--- so we will link setup/exe dependencies against package dependenc ies when possible
-=======
 -- so we will link setup/exe dependencies against package dependencies when possible
->>>>>>> aae998e4
 deferSetupExeChoices :: Tree d c -> Tree d c
 deferSetupExeChoices = trav go
   where
